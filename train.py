--- conflicted
+++ resolved
@@ -93,8 +93,6 @@
         help="mixed precision",
     )
 
-<<<<<<< HEAD
-=======
     # log
     parser.add_argument("--DEBUG", type=str2bool, default=False, help="debug_mode")
     parser.add_argument("--wandb_key", type=str, default=None, help="wandb_key")
@@ -134,7 +132,6 @@
         "--adagn_resblock", type=str2bool, default=False, help="resnet architecture"
     )
 
->>>>>>> d6659faa
     # ddpm
     parser.add_argument(
         "--num_train_timesteps", type=int, default=1000, help="ddpm training timesteps"
@@ -197,7 +194,9 @@
 
     # resume
     parser.add_argument(
-        "--resume", type=str2bool, default=False,
+        "--resume",
+        type=str2bool,
+        default=False,
     )
     parser.add_argument(
         "--resume_checkpoint_path",
@@ -209,7 +208,6 @@
         type=str,
         default="none",
     )
-    
 
     # checkpoint path for inference
     parser.add_argument(
@@ -292,7 +290,7 @@
         print(f"  {k}: {v} (type: {type(v)})")
 
     print(f"[DEBUG] use_ddim: {args.use_ddim}, latent_ddpm: {args.latent_ddpm}")
-    
+
     # seed everything
     seed_everything(args.seed)
 
@@ -529,10 +527,12 @@
             )
             print(f"[INFO] Resumed from checkpoint: {checkpoint_path}")
         else:
-            print(f"[WARN] Resume flag is True but no checkpoint found at: {checkpoint_path}")
-        
-        if 'epoch' in checkpoint:
-            start_epoch = checkpoint['epoch'] + 1
+            print(
+                f"[WARN] Resume flag is True but no checkpoint found at: {checkpoint_path}"
+            )
+
+        if "epoch" in checkpoint:
+            start_epoch = checkpoint["epoch"] + 1
         else:
             start_epoch = 0
     # -------------------------------------------
@@ -707,7 +707,7 @@
                         {
                             "loss": loss_m.avg,
                         },
-                        step=epoch
+                        step=epoch,
                     )
 
         # -------------------------------------------
@@ -752,13 +752,8 @@
             grid_image.paste(image, (x, y))
 
         # Send to wandb
-<<<<<<< HEAD
-        if is_primary(args) and wandb_logger:
-            wandb_logger.log({"gen_images": wandb.Image(grid_image)}, step=epoch)
-=======
         if is_primary(args) and not args.DEBUG:
             wandb_logger.log({"gen_images": wandb.Image(grid_image)})
->>>>>>> d6659faa
 
         # -------------------------------------------
         # -----------FID / IS Evaluation(Optional)-----------
@@ -833,11 +828,13 @@
 
             # log to wandb
             if wandb.run:
-                wandb.log({
-                    "FID_train_eval": fid_val,
-                    "IS_train_eval": is_mean,
-                    "epoch": epoch + 1
-                })
+                wandb.log(
+                    {
+                        "FID_train_eval": fid_val,
+                        "IS_train_eval": is_mean,
+                        "epoch": epoch + 1,
+                    }
+                )
 
             # Save the best fid/is model to wandb
             # Initialization fid and is
